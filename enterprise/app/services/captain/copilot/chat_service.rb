--- conflicted
+++ resolved
@@ -13,18 +13,13 @@
     @response = ''
   end
 
-<<<<<<< HEAD
-  def execute(input)
-    response = @agent.execute(input, conversation_history_context)
+  def generate_response(input)
+    @messages << { role: 'user', content: input } if input.present?
+    response = request_chat_completion
     Rails.logger.info("[CAPTAIN][CopilotChatService] Incrementing response usage for #{@assistant.account.id}")
     @assistant.account.increment_response_usage
 
     response
-=======
-  def generate_response(input)
-    @messages << { role: 'user', content: input } if input.present?
-    request_chat_completion
->>>>>>> 451c28a7
   end
 
   private
