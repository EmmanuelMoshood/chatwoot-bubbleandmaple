--- conflicted
+++ resolved
@@ -142,11 +142,7 @@
     byebug (11.1.3)
     climate_control (1.2.0)
     coderay (1.1.3)
-<<<<<<< HEAD
-    commonmarker (0.23.8)
-=======
     commonmarker (0.23.9)
->>>>>>> 9c0259da
     concurrent-ruby (1.2.2)
     connection_pool (2.3.0)
     crack (0.4.5)
@@ -474,16 +470,6 @@
       sidekiq
     newrelic_rpm (8.16.0)
     nio4r (2.5.8)
-<<<<<<< HEAD
-    nokogiri (1.10.10)
-      mini_portile2 (~> 2.4.0)
-    oauth (1.1.0)
-      oauth-tty (~> 1.0, >= 1.0.1)
-      snaky_hash (~> 2.0)
-      version_gem (~> 1.1)
-    oauth-tty (1.0.5)
-      version_gem (~> 1.1, >= 1.1.1)
-=======
     nokogiri (1.14.3)
       mini_portile2 (~> 2.8.0)
       racc (~> 1.4)
@@ -494,7 +480,6 @@
     nokogiri (1.14.3-x86_64-linux)
       racc (~> 1.4)
     oauth (0.5.10)
->>>>>>> 9c0259da
     oauth2 (2.0.9)
       faraday (>= 0.17.3, < 3.0)
       jwt (>= 1.0, < 3.0)
@@ -596,17 +581,11 @@
       declarative (< 0.1.0)
       trailblazer-option (>= 0.1.1, < 0.2.0)
       uber (< 0.2.0)
-<<<<<<< HEAD
-    responders (3.1.0)
-      actionpack (>= 5.2)
-      railties (>= 5.2)
-=======
     request_store (1.5.1)
       rack (>= 1.4)
     responders (3.0.1)
       actionpack (>= 5.0)
       railties (>= 5.0)
->>>>>>> 9c0259da
     rest-client (2.1.0)
       http-accept (>= 1.7.0, < 2.0)
       http-cookie (>= 1.0.2, < 2.0)
@@ -731,12 +710,8 @@
       actionpack (>= 5.2)
       activesupport (>= 5.2)
       sprockets (>= 3.0.0)
-<<<<<<< HEAD
-    squasher (0.7.2)
-=======
     squasher (0.6.2)
     stackprof (0.2.24)
->>>>>>> 9c0259da
     statsd-ruby (1.5.0)
     stripe (8.3.0)
     telephone_number (1.4.20)
