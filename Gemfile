--- conflicted
+++ resolved
@@ -3,13 +3,10 @@
 ruby '3.4.4'
 
 ##-- base gems for rails --##
-<<<<<<< HEAD
+
 gem 'rack-cors', require: 'rack/cors'
 gem 'rails', '~> 7.2.0'
-=======
-gem 'rack-cors', '2.0.0', require: 'rack/cors'
-gem 'rails', '~> 7.1'
->>>>>>> abe22c86
+
 # Reduces boot times through caching; required in config/boot.rb
 gem 'bootsnap', require: false
 
@@ -242,10 +239,7 @@
   gem 'rubocop-performance', require: false
   gem 'rubocop-rails', require: false
   gem 'rubocop-rspec', require: false
-<<<<<<< HEAD
   gem 'rubocop-rspec_rails', require: false
-=======
->>>>>>> abe22c86
   gem 'rubocop-factory_bot', require: false
   gem 'seed_dump'
   gem 'shoulda-matchers'
