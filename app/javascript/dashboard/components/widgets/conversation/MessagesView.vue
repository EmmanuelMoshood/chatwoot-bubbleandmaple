--- conflicted
+++ resolved
@@ -10,11 +10,8 @@
 import MessageList from 'next/message/MessageList.vue';
 import ConversationLabelSuggestion from './conversation/LabelSuggestion.vue';
 import Banner from 'dashboard/components/ui/Banner.vue';
-<<<<<<< HEAD
 import VoiceTimelineView from './VoiceTimelineView.vue';
-=======
 import Spinner from 'dashboard/components-next/spinner/Spinner.vue';
->>>>>>> 3e5ca9bc
 
 // stores and apis
 import { mapGetters } from 'vuex';
@@ -46,11 +43,8 @@
     ReplyBox,
     Banner,
     ConversationLabelSuggestion,
-<<<<<<< HEAD
     VoiceTimelineView,
-=======
     Spinner,
->>>>>>> 3e5ca9bc
   },
   mixins: [inboxMixin],
   setup() {
@@ -537,14 +531,9 @@
         class="mb-4"
       />
       <ReplyBox
-<<<<<<< HEAD
-        v-model:popout-reply-box="isPopOutReplyBox"
-        @toggle-popout="showPopOutReplyBox"
-        :is-private-note-only="isAVoiceChannel"
-=======
         :pop-out-reply-box="isPopOutReplyBox"
         @update:pop-out-reply-box="isPopOutReplyBox = $event"
->>>>>>> 3e5ca9bc
+        :is-private-note-only="isAVoiceChannel"
       />
     </div>
   </div>
