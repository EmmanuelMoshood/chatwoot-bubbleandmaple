import advancedFilters from './advancedFilters.json';
import agentBots from './agentBots.json';
import agentMgmt from './agentMgmt.json';
import attributesMgmt from './attributesMgmt.json';
import auditLogs from './auditLogs.json';
import automation from './automation.json';
import bulkActions from './bulkActions.json';
import campaign from './campaign.json';
import cannedMgmt from './cannedMgmt.json';
import chatlist from './chatlist.json';
import contact from './contact.json';
import contactFilters from './contactFilters.json';
import conversation from './conversation.json';
import csatMgmt from './csatMgmt.json';
import emoji from './emoji.json';
import generalSettings from './generalSettings.json';
import helpCenter from './helpCenter.json';
import inboxMgmt from './inboxMgmt.json';
import integrationApps from './integrationApps.json';
import integrations from './integrations.json';
import labelsMgmt from './labelsMgmt.json';
import login from './login.json';
import macros from './macros.json';
import report from './report.json';
import resetPassword from './resetPassword.json';
import search from './search.json';
import setNewPassword from './setNewPassword.json';
import settings from './settings.json';
import signup from './signup.json';
import teamsSettings from './teamsSettings.json';
import whatsappTemplates from './whatsappTemplates.json';
<<<<<<< HEAD
import sla from './sla.json';
=======
import inbox from './inbox.json';
>>>>>>> 57dd979a

export default {
  ...advancedFilters,
  ...agentBots,
  ...agentMgmt,
  ...attributesMgmt,
  ...auditLogs,
  ...automation,
  ...bulkActions,
  ...campaign,
  ...cannedMgmt,
  ...chatlist,
  ...contact,
  ...contactFilters,
  ...conversation,
  ...csatMgmt,
  ...emoji,
  ...generalSettings,
  ...helpCenter,
  ...inboxMgmt,
  ...integrationApps,
  ...integrations,
  ...labelsMgmt,
  ...login,
  ...macros,
  ...report,
  ...resetPassword,
  ...search,
  ...setNewPassword,
  ...settings,
  ...signup,
  ...sla,
  ...teamsSettings,
  ...whatsappTemplates,
  ...inbox,
};<|MERGE_RESOLUTION|>--- conflicted
+++ resolved
@@ -29,11 +29,8 @@
 import signup from './signup.json';
 import teamsSettings from './teamsSettings.json';
 import whatsappTemplates from './whatsappTemplates.json';
-<<<<<<< HEAD
 import sla from './sla.json';
-=======
 import inbox from './inbox.json';
->>>>>>> 57dd979a
 
 export default {
   ...advancedFilters,
