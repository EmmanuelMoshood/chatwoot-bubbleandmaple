--- conflicted
+++ resolved
@@ -8,21 +8,10 @@
 </script>
 
 <template>
-<<<<<<< HEAD
-  <div class="flex flex-row gap-2">
-    <div class="space-y-1">
-      <div class="font-medium text-n-slate-12">
-        {{ $t('CAPTAIN.COPILOT.YOU') }}
-      </div>
-      <div class="break-words text-n-slate-11">
-        {{ message.content }}
-      </div>
-=======
   <div class="space-y-1 text-n-slate-12">
     <div class="font-medium">{{ $t('CAPTAIN.COPILOT.YOU') }}</div>
     <div class="break-words">
       {{ message.content }}
->>>>>>> 743b73d0
     </div>
   </div>
 </template>