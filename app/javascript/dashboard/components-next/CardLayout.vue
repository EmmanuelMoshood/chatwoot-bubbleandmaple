<script setup>
defineProps({
  layout: {
    type: String,
    default: 'col',
  },
});

const emit = defineEmits(['click']);

const handleClick = () => {
  emit('click');
};
</script>

<template>
  <div
<<<<<<< HEAD
    class="relative flex flex-col w-full shadow outline-1 outline outline-n-container group/cardLayout rounded-2xl bg-n-solid-2"
=======
    class="flex flex-col w-full shadow outline-1 outline outline-n-container group/cardLayout rounded-2xl bg-n-solid-2"
>>>>>>> b0d6089b
  >
    <div
      class="flex w-full gap-3 px-6 py-5"
      :class="
        layout === 'col' ? 'flex-col' : 'flex-row justify-between items-center'
      "
      @click="handleClick"
    >
<<<<<<< HEAD
      <slot name="header" />
      <slot name="footer" />
    </div>

    <slot name="expanded" />
=======
      <slot />
    </div>

    <slot name="after" />
>>>>>>> b0d6089b
  </div>
</template><|MERGE_RESOLUTION|>--- conflicted
+++ resolved
@@ -15,11 +15,7 @@
 
 <template>
   <div
-<<<<<<< HEAD
-    class="relative flex flex-col w-full shadow outline-1 outline outline-n-container group/cardLayout rounded-2xl bg-n-solid-2"
-=======
     class="flex flex-col w-full shadow outline-1 outline outline-n-container group/cardLayout rounded-2xl bg-n-solid-2"
->>>>>>> b0d6089b
   >
     <div
       class="flex w-full gap-3 px-6 py-5"
@@ -28,17 +24,9 @@
       "
       @click="handleClick"
     >
-<<<<<<< HEAD
-      <slot name="header" />
-      <slot name="footer" />
-    </div>
-
-    <slot name="expanded" />
-=======
       <slot />
     </div>
 
     <slot name="after" />
->>>>>>> b0d6089b
   </div>
 </template>