<script setup>
import { computed } from 'vue';
import { useToggle } from '@vueuse/core';
import { useI18n } from 'vue-i18n';
import { dynamicTime } from 'shared/helpers/timeHelper';
import {
  ARTICLE_MENU_ITEMS,
  ARTICLE_MENU_OPTIONS,
  ARTICLE_STATUSES,
} from 'dashboard/helper/portalHelper';

import Icon from 'dashboard/components-next/icon/Icon.vue';
import CardLayout from 'dashboard/components-next/CardLayout.vue';
import DropdownMenu from 'dashboard/components-next/dropdown-menu/DropdownMenu.vue';
import Button from 'dashboard/components-next/button/Button.vue';
import Avatar from 'dashboard/components-next/avatar/Avatar.vue';

const props = defineProps({
  id: {
    type: Number,
    required: true,
  },
  title: {
    type: String,
    required: true,
  },
  status: {
    type: String,
    required: true,
  },
  author: {
    type: Object,
    default: null,
  },
  category: {
    type: Object,
    required: true,
  },
  views: {
    type: Number,
    required: true,
  },
  updatedAt: {
    type: Number,
    required: true,
  },
});

const emit = defineEmits(['openArticle', 'articleAction']);

const { t } = useI18n();

const [showActionsDropdown, toggleDropdown] = useToggle();

const articleMenuItems = computed(() => {
  const commonItems = Object.entries(ARTICLE_MENU_ITEMS).reduce(
    (acc, [key, item]) => {
      acc[key] = { ...item, label: t(item.label) };
      return acc;
    },
    {}
  );

  const statusItems = (
    ARTICLE_MENU_OPTIONS[props.status] ||
    ARTICLE_MENU_OPTIONS[ARTICLE_STATUSES.PUBLISHED]
  ).map(key => commonItems[key]);

  return [...statusItems, commonItems.delete];
});

const statusTextColor = computed(() => {
  switch (props.status) {
    case 'archived':
      return 'text-n-slate-12';
    case 'draft':
      return 'text-n-amber-11';
    default:
      return 'text-n-teal-11';
  }
});

const statusText = computed(() => {
  switch (props.status) {
    case 'archived':
      return t('HELP_CENTER.ARTICLES_PAGE.ARTICLE_CARD.CARD.STATUS.ARCHIVED');
    case 'draft':
      return t('HELP_CENTER.ARTICLES_PAGE.ARTICLE_CARD.CARD.STATUS.DRAFT');
    default:
      return t('HELP_CENTER.ARTICLES_PAGE.ARTICLE_CARD.CARD.STATUS.PUBLISHED');
  }
});

const categoryName = computed(() => {
  if (props.category?.slug) {
    return `${props.category.icon} ${props.category.name}`;
  }
  return t(
    'HELP_CENTER.ARTICLES_PAGE.ARTICLE_CARD.CARD.CATEGORY.UNCATEGORISED'
  );
});

const authorName = computed(() => {
  return props.author?.name || props.author?.availableName || '';
});

const authorThumbnailSrc = computed(() => {
  return props.author?.thumbnail;
});

const lastUpdatedAt = computed(() => {
  return dynamicTime(props.updatedAt);
});

const handleArticleAction = ({ action, value }) => {
  toggleDropdown(false);
  emit('articleAction', { action, value, id: props.id });
};

const handleClick = id => {
  emit('openArticle', id);
};
</script>

<template>
  <CardLayout>
<<<<<<< HEAD
    <template #header>
      <div class="flex justify-between w-full gap-1">
=======
    <div class="flex justify-between w-full gap-1">
      <span
        class="text-base cursor-pointer hover:underline underline-offset-2 hover:text-n-blue-text text-n-slate-12 line-clamp-1"
        @click="handleClick(id)"
      >
        {{ title }}
      </span>
      <div class="flex items-center gap-2">
>>>>>>> b0d6089b
        <span
          class="text-xs font-medium inline-flex items-center h-6 px-2 py-0.5 rounded-md bg-n-alpha-2"
          :class="statusTextColor"
        >
          {{ statusText }}
        </span>
        <div
          v-on-clickaway="() => toggleDropdown(false)"
          class="relative flex items-center group"
        >
          <Button
            icon="i-lucide-ellipsis-vertical"
            color="slate"
            size="xs"
            class="rounded-md group-hover:bg-n-alpha-2"
            @click="toggleDropdown()"
          />
          <DropdownMenu
            v-if="showActionsDropdown"
            :menu-items="articleMenuItems"
            class="mt-1 ltr:right-0 rtl:left-0 xl:ltr:left-0 xl:rtl:right-0 top-full"
            @action="handleArticleAction($event)"
          />
        </div>
      </div>
<<<<<<< HEAD
    </template>
    <template #footer>
      <div class="flex items-center justify-between w-full gap-4">
        <div class="flex items-center gap-4">
          <div class="flex items-center gap-1">
            <Avatar
              :name="authorName"
              :src="authorThumbnailSrc"
              :size="16"
              rounded-full
            />
            <span class="text-sm truncate text-n-slate-11">
              {{ authorName || '-' }}
            </span>
          </div>
          <span class="block text-sm whitespace-nowrap text-n-slate-11">
            {{ categoryName }}
=======
    </div>
    <div class="flex items-center justify-between w-full gap-4">
      <div class="flex items-center gap-4">
        <div class="flex items-center gap-1">
          <Avatar
            :name="authorName"
            :src="authorThumbnailSrc"
            :size="16"
            rounded-full
          />
          <span class="text-sm truncate text-n-slate-11">
            {{ authorName || '-' }}
>>>>>>> b0d6089b
          </span>
        </div>
        <span class="block text-sm whitespace-nowrap text-n-slate-11">
          {{ categoryName }}
        </span>
        <div
          class="inline-flex items-center gap-1 text-n-slate-11 whitespace-nowrap"
        >
          <Icon icon="i-lucide-eye" class="size-4" />
          <span class="text-sm">
            {{
              t('HELP_CENTER.ARTICLES_PAGE.ARTICLE_CARD.CARD.VIEWS', {
                count: views,
              })
            }}
          </span>
        </div>
      </div>
      <span class="text-sm text-n-slate-11 line-clamp-1">
        {{ lastUpdatedAt }}
      </span>
    </div>
  </CardLayout>
</template><|MERGE_RESOLUTION|>--- conflicted
+++ resolved
@@ -124,10 +124,6 @@
 
 <template>
   <CardLayout>
-<<<<<<< HEAD
-    <template #header>
-      <div class="flex justify-between w-full gap-1">
-=======
     <div class="flex justify-between w-full gap-1">
       <span
         class="text-base cursor-pointer hover:underline underline-offset-2 hover:text-n-blue-text text-n-slate-12 line-clamp-1"
@@ -136,7 +132,6 @@
         {{ title }}
       </span>
       <div class="flex items-center gap-2">
->>>>>>> b0d6089b
         <span
           class="text-xs font-medium inline-flex items-center h-6 px-2 py-0.5 rounded-md bg-n-alpha-2"
           :class="statusTextColor"
@@ -162,25 +157,6 @@
           />
         </div>
       </div>
-<<<<<<< HEAD
-    </template>
-    <template #footer>
-      <div class="flex items-center justify-between w-full gap-4">
-        <div class="flex items-center gap-4">
-          <div class="flex items-center gap-1">
-            <Avatar
-              :name="authorName"
-              :src="authorThumbnailSrc"
-              :size="16"
-              rounded-full
-            />
-            <span class="text-sm truncate text-n-slate-11">
-              {{ authorName || '-' }}
-            </span>
-          </div>
-          <span class="block text-sm whitespace-nowrap text-n-slate-11">
-            {{ categoryName }}
-=======
     </div>
     <div class="flex items-center justify-between w-full gap-4">
       <div class="flex items-center gap-4">
@@ -193,7 +169,6 @@
           />
           <span class="text-sm truncate text-n-slate-11">
             {{ authorName || '-' }}
->>>>>>> b0d6089b
           </span>
         </div>
         <span class="block text-sm whitespace-nowrap text-n-slate-11">
