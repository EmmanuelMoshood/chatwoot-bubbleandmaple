--- conflicted
+++ resolved
@@ -53,11 +53,6 @@
     : truncatedName(name, 16, false);
 });
 
-const fileNameWithoutExt = computed(() => {
-  const parts = fileName.value.split('.');
-  return parts.slice(0, -1).join('.') || fileName.value;
-});
-
 const textColorClass = computed(() => {
   const colorMap = {
     '7z': 'dark:text-[#EDEEF0] text-[#2F265F]',
@@ -88,21 +83,11 @@
   >
     <FileIcon class="flex-shrink-0" :file-type="fileType" />
     <span
-<<<<<<< HEAD
-      :class="textColorClass"
-      class="inline-flex items-center text-sm overflow-hidden"
-    >
-      <span class="truncate min-w-6">
-        {{ fileNameWithoutExt }}
-      </span>
-      <span class="flex-shrink-0 whitespace-nowrap">.{{ fileType }}</span>
-=======
       class="flex-1 min-w-0 text-sm max-w-36"
       :title="fileName"
       :class="textColorClass"
     >
       {{ displayFileName }}
->>>>>>> 24257f97
     </span>
     <a
       v-tooltip="t('CONVERSATION.DOWNLOAD')"
