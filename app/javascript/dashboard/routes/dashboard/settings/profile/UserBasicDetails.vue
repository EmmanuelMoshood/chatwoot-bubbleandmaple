--- conflicted
+++ resolved
@@ -122,15 +122,9 @@
   },
   methods: {
     async updateUser() {
-<<<<<<< HEAD
       this.v$.$touch();
       if (this.v$.$invalid) {
-        this.showAlert(this.$t('PROFILE_SETTINGS.FORM.ERROR'));
-=======
-      this.$v.$touch();
-      if (this.$v.$invalid) {
         useAlert(this.$t('PROFILE_SETTINGS.FORM.ERROR'));
->>>>>>> 79aa5a5d
         return;
       }
       this.$emit('update-user', {
