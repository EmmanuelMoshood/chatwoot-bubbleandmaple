<script>
import { useAlert } from 'dashboard/composables';
import inboxMixin from 'shared/mixins/inboxMixin';
import SettingsSection from '../../../../../components/SettingsSection.vue';
import ImapSettings from '../ImapSettings.vue';
import SmtpSettings from '../SmtpSettings.vue';
import { useVuelidate } from '@vuelidate/core';
import { required } from '@vuelidate/validators';
import NextButton from 'dashboard/components-next/button/Button.vue';
import { useWhatsappReauthorization } from 'dashboard/composables/useWhatsappReauthorization';

export default {
  components: {
    SettingsSection,
    ImapSettings,
    SmtpSettings,
    NextButton,
  },
  mixins: [inboxMixin],
  props: {
    inbox: {
      type: Object,
      default: () => ({}),
    },
  },
  setup() {
    return { v$: useVuelidate() };
  },
  data() {
    return {
      hmacMandatory: false,
      whatsAppInboxAPIKey: '',
    };
  },
  validations: {
    whatsAppInboxAPIKey: { required },
  },
  computed: {
<<<<<<< HEAD
    isWhatsAppCloudWithEmbeddedSignup() {
      return (
        this.inbox.provider === 'whatsapp_cloud' &&
        this.inbox.provider_config?.source === 'embedded_signup'
      );
    },
=======
    isWhatsAppCloudChannel() {
      return this.inbox.provider === 'whatsapp_cloud';
    },
    hasWhatsappAppId() {
      return (
        window.chatwootConfig?.whatsappAppId &&
        window.chatwootConfig.whatsappAppId !== 'none'
      );
    },
    shouldShowReconfigureButton() {
      return this.isWhatsAppCloudChannel && this.hasWhatsappAppId;
    },
>>>>>>> 62c5d40b
  },
  watch: {
    inbox() {
      this.setDefaults();
    },
  },
  mounted() {
    this.setDefaults();
  },
  methods: {
    setDefaults() {
      this.hmacMandatory = this.inbox.hmac_mandatory || false;
    },
    handleHmacFlag() {
      this.updateInbox();
    },
    async updateInbox() {
      try {
        const payload = {
          id: this.inbox.id,
          formData: false,
          channel: {
            hmac_mandatory: this.hmacMandatory,
          },
        };
        await this.$store.dispatch('inboxes/updateInbox', payload);
        useAlert(this.$t('INBOX_MGMT.EDIT.API.SUCCESS_MESSAGE'));
      } catch (error) {
        useAlert(this.$t('INBOX_MGMT.EDIT.API.ERROR_MESSAGE'));
      }
    },
    async updateWhatsAppInboxAPIKey() {
      try {
        const payload = {
          id: this.inbox.id,
          formData: false,
          channel: {},
        };

        payload.channel.provider_config = {
          ...this.inbox.provider_config,
          api_key: this.whatsAppInboxAPIKey,
        };

        await this.$store.dispatch('inboxes/updateInbox', payload);
        useAlert(this.$t('INBOX_MGMT.EDIT.API.SUCCESS_MESSAGE'));
      } catch (error) {
        useAlert(this.$t('INBOX_MGMT.EDIT.API.ERROR_MESSAGE'));
      }
    },
    reconfigureWhatsApp() {
      // Initialize the WhatsApp reauthorization flow
      const { launchReauthorization, initialize } = useWhatsappReauthorization(
        this.inbox.id
      );

      // Initialize and launch
      initialize();
      launchReauthorization();

      // Note: cleanup will happen when component unmounts or user navigates away
    },
  },
};
</script>

<template>
  <div v-if="isATwilioChannel" class="mx-8">
    <SettingsSection
      :title="$t('INBOX_MGMT.ADD.TWILIO.API_CALLBACK.TITLE')"
      :sub-title="$t('INBOX_MGMT.ADD.TWILIO.API_CALLBACK.SUBTITLE')"
    >
      <woot-code :script="inbox.callback_webhook_url" lang="html" />
    </SettingsSection>
  </div>
  <div v-else-if="isALineChannel" class="mx-8">
    <SettingsSection
      :title="$t('INBOX_MGMT.ADD.LINE_CHANNEL.API_CALLBACK.TITLE')"
      :sub-title="$t('INBOX_MGMT.ADD.LINE_CHANNEL.API_CALLBACK.SUBTITLE')"
    >
      <woot-code :script="inbox.callback_webhook_url" lang="html" />
    </SettingsSection>
  </div>
  <div v-else-if="isAWebWidgetInbox">
    <div class="mx-8">
      <SettingsSection
        :title="$t('INBOX_MGMT.SETTINGS_POPUP.MESSENGER_HEADING')"
        :sub-title="$t('INBOX_MGMT.SETTINGS_POPUP.MESSENGER_SUB_HEAD')"
      >
        <woot-code
          :script="inbox.web_widget_script"
          lang="html"
          :codepen-title="`${inbox.name} - Chatwoot Widget Test`"
          enable-code-pen
        />
      </SettingsSection>

      <SettingsSection
        :title="$t('INBOX_MGMT.SETTINGS_POPUP.HMAC_VERIFICATION')"
      >
        <woot-code :script="inbox.hmac_token" />
        <template #subTitle>
          {{ $t('INBOX_MGMT.SETTINGS_POPUP.HMAC_DESCRIPTION') }}
          <a
            target="_blank"
            rel="noopener noreferrer"
            href="https://www.chatwoot.com/docs/product/channels/live-chat/sdk/identity-validation/"
          >
            {{ $t('INBOX_MGMT.SETTINGS_POPUP.HMAC_LINK_TO_DOCS') }}
          </a>
        </template>
      </SettingsSection>
      <SettingsSection
        :title="$t('INBOX_MGMT.SETTINGS_POPUP.HMAC_MANDATORY_VERIFICATION')"
        :sub-title="$t('INBOX_MGMT.SETTINGS_POPUP.HMAC_MANDATORY_DESCRIPTION')"
      >
        <div class="flex items-center gap-2">
          <input
            id="hmacMandatory"
            v-model="hmacMandatory"
            type="checkbox"
            @change="handleHmacFlag"
          />
          <label for="hmacMandatory">
            {{ $t('INBOX_MGMT.EDIT.ENABLE_HMAC.LABEL') }}
          </label>
        </div>
      </SettingsSection>
    </div>
  </div>
  <div v-else-if="isAPIInbox" class="mx-8">
    <SettingsSection
      :title="$t('INBOX_MGMT.SETTINGS_POPUP.INBOX_IDENTIFIER')"
      :sub-title="$t('INBOX_MGMT.SETTINGS_POPUP.INBOX_IDENTIFIER_SUB_TEXT')"
    >
      <woot-code :script="inbox.inbox_identifier" />
    </SettingsSection>

    <SettingsSection
      :title="$t('INBOX_MGMT.SETTINGS_POPUP.HMAC_VERIFICATION')"
      :sub-title="$t('INBOX_MGMT.SETTINGS_POPUP.HMAC_DESCRIPTION')"
    >
      <woot-code :script="inbox.hmac_token" />
    </SettingsSection>
    <SettingsSection
      :title="$t('INBOX_MGMT.SETTINGS_POPUP.HMAC_MANDATORY_VERIFICATION')"
      :sub-title="$t('INBOX_MGMT.SETTINGS_POPUP.HMAC_MANDATORY_DESCRIPTION')"
    >
      <div class="flex items-center gap-2">
        <input
          id="hmacMandatory"
          v-model="hmacMandatory"
          type="checkbox"
          @change="handleHmacFlag"
        />
        <label for="hmacMandatory">
          {{ $t('INBOX_MGMT.EDIT.ENABLE_HMAC.LABEL') }}
        </label>
      </div>
    </SettingsSection>
  </div>
  <div v-else-if="isAnEmailChannel">
    <div class="mx-8">
      <SettingsSection
        :title="$t('INBOX_MGMT.SETTINGS_POPUP.FORWARD_EMAIL_TITLE')"
        :sub-title="$t('INBOX_MGMT.SETTINGS_POPUP.FORWARD_EMAIL_SUB_TEXT')"
      >
        <woot-code :script="inbox.forward_to_email" />
      </SettingsSection>
    </div>
    <ImapSettings :inbox="inbox" />
    <SmtpSettings v-if="inbox.imap_enabled" :inbox="inbox" />
  </div>
  <div v-else-if="isAWhatsAppChannel && !isATwilioChannel">
    <div v-if="inbox.provider_config" class="mx-8">
      <SettingsSection
        :title="$t('INBOX_MGMT.SETTINGS_POPUP.WHATSAPP_WEBHOOK_TITLE')"
        :sub-title="$t('INBOX_MGMT.SETTINGS_POPUP.WHATSAPP_WEBHOOK_SUBHEADER')"
      >
        <woot-code :script="inbox.provider_config.webhook_verify_token" />
      </SettingsSection>
      <SettingsSection
        :title="$t('INBOX_MGMT.SETTINGS_POPUP.WHATSAPP_SECTION_TITLE')"
        :sub-title="$t('INBOX_MGMT.SETTINGS_POPUP.WHATSAPP_SECTION_SUBHEADER')"
      >
        <woot-code :script="inbox.provider_config.api_key" />
      </SettingsSection>
<<<<<<< HEAD
      <!-- Show reconfigure button for WhatsApp Cloud with embedded signup -->
      <SettingsSection
        v-if="isWhatsAppCloudWithEmbeddedSignup"
=======
      <!-- Show reconfigure button for WhatsApp Cloud with embedded signup and app ID configured -->
      <SettingsSection
        v-if="shouldShowReconfigureButton"
>>>>>>> 62c5d40b
        :title="$t('INBOX_MGMT.SETTINGS_POPUP.WHATSAPP_RECONFIGURE_TITLE')"
        :sub-title="
          $t('INBOX_MGMT.SETTINGS_POPUP.WHATSAPP_RECONFIGURE_SUBHEADER')
        "
      >
        <NextButton class="mt-2" @click="reconfigureWhatsApp">
          {{ $t('INBOX_MGMT.SETTINGS_POPUP.WHATSAPP_RECONFIGURE_BUTTON') }}
        </NextButton>
      </SettingsSection>
<<<<<<< HEAD
      <!-- Show API key update for non-embedded signup WhatsApp -->
=======
      <!-- Show API key update for non-embedded signup WhatsApp or when app ID is missing -->
>>>>>>> 62c5d40b
      <SettingsSection
        v-else
        :title="$t('INBOX_MGMT.SETTINGS_POPUP.WHATSAPP_SECTION_UPDATE_TITLE')"
        :sub-title="
          $t('INBOX_MGMT.SETTINGS_POPUP.WHATSAPP_SECTION_UPDATE_SUBHEADER')
        "
      >
        <div
          class="flex items-center justify-between flex-1 mt-2 whatsapp-settings--content"
        >
          <woot-input
            v-model="whatsAppInboxAPIKey"
            type="text"
            class="flex-1 mr-2"
            :placeholder="
              $t(
                'INBOX_MGMT.SETTINGS_POPUP.WHATSAPP_SECTION_UPDATE_PLACEHOLDER'
              )
            "
          />
          <NextButton
            :disabled="v$.whatsAppInboxAPIKey.$invalid"
            @click="updateWhatsAppInboxAPIKey"
          >
            {{ $t('INBOX_MGMT.SETTINGS_POPUP.WHATSAPP_SECTION_UPDATE_BUTTON') }}
          </NextButton>
        </div>
      </SettingsSection>
    </div>
  </div>
</template>

<style lang="scss" scoped>
.whatsapp-settings--content {
  ::v-deep input {
    margin-bottom: 0;
  }
}
</style><|MERGE_RESOLUTION|>--- conflicted
+++ resolved
@@ -36,14 +36,6 @@
     whatsAppInboxAPIKey: { required },
   },
   computed: {
-<<<<<<< HEAD
-    isWhatsAppCloudWithEmbeddedSignup() {
-      return (
-        this.inbox.provider === 'whatsapp_cloud' &&
-        this.inbox.provider_config?.source === 'embedded_signup'
-      );
-    },
-=======
     isWhatsAppCloudChannel() {
       return this.inbox.provider === 'whatsapp_cloud';
     },
@@ -56,7 +48,6 @@
     shouldShowReconfigureButton() {
       return this.isWhatsAppCloudChannel && this.hasWhatsappAppId;
     },
->>>>>>> 62c5d40b
   },
   watch: {
     inbox() {
@@ -244,15 +235,9 @@
       >
         <woot-code :script="inbox.provider_config.api_key" />
       </SettingsSection>
-<<<<<<< HEAD
-      <!-- Show reconfigure button for WhatsApp Cloud with embedded signup -->
-      <SettingsSection
-        v-if="isWhatsAppCloudWithEmbeddedSignup"
-=======
       <!-- Show reconfigure button for WhatsApp Cloud with embedded signup and app ID configured -->
       <SettingsSection
         v-if="shouldShowReconfigureButton"
->>>>>>> 62c5d40b
         :title="$t('INBOX_MGMT.SETTINGS_POPUP.WHATSAPP_RECONFIGURE_TITLE')"
         :sub-title="
           $t('INBOX_MGMT.SETTINGS_POPUP.WHATSAPP_RECONFIGURE_SUBHEADER')
@@ -262,11 +247,7 @@
           {{ $t('INBOX_MGMT.SETTINGS_POPUP.WHATSAPP_RECONFIGURE_BUTTON') }}
         </NextButton>
       </SettingsSection>
-<<<<<<< HEAD
-      <!-- Show API key update for non-embedded signup WhatsApp -->
-=======
       <!-- Show API key update for non-embedded signup WhatsApp or when app ID is missing -->
->>>>>>> 62c5d40b
       <SettingsSection
         v-else
         :title="$t('INBOX_MGMT.SETTINGS_POPUP.WHATSAPP_SECTION_UPDATE_TITLE')"
