--- conflicted
+++ resolved
@@ -37,18 +37,13 @@
 
 <script>
 import { mapGetters } from 'vuex';
-<<<<<<< HEAD
-import Spinner from 'shared/components/Spinner.vue';
-import alertMixin from 'shared/mixins/alertMixin';
-=======
+import router from '../../../../index';
 import { useAlert } from 'dashboard/composables';
+import { useVuelidate } from '@vuelidate/core';
 
 import Spinner from 'shared/components/Spinner.vue';
->>>>>>> 79aa5a5d
-import router from '../../../../index';
 import PageHeader from '../../SettingsSubPageHeader.vue';
 import AgentSelector from '../AgentSelector.vue';
-import { useVuelidate } from '@vuelidate/core';
 
 export default {
   components: {
