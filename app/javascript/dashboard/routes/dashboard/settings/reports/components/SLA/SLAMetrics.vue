<script setup>
import SLAMetricCard from './SLAMetricCard.vue';
defineProps({
  hitRate: {
    type: String,
    required: true,
  },
  noOfBreaches: {
    type: Number,
    required: true,
  },
  noOfConversations: {
    type: Number,
    required: true,
  },
  isLoading: {
    type: Boolean,
    default: false,
  },
});
</script>

<template>
  <div
<<<<<<< HEAD
    class="flex sm:flex-row flex-col w-full gap-4 sm:gap-14 shadow outline-1 outline outline-n-container group/cardLayout rounded-2xl bg-n-solid-2 px-6 py-5"
=======
    class="flex sm:flex-row flex-col w-full gap-4 sm:gap-14 shadow outline-1 outline outline-n-container rounded-xl bg-n-solid-2 px-6 py-5"
>>>>>>> cdff624a
  >
    <SLAMetricCard
      :label="$t('SLA_REPORTS.METRICS.HIT_RATE.LABEL')"
      :value="hitRate"
      :tool-tip="$t('SLA_REPORTS.METRICS.HIT_RATE.TOOLTIP')"
      :is-loading="isLoading"
    />

    <div class="w-full sm:w-px bg-n-strong" />
    <SLAMetricCard
      :label="$t('SLA_REPORTS.METRICS.NO_OF_MISSES.LABEL')"
      :value="noOfBreaches"
      :tool-tip="$t('SLA_REPORTS.METRICS.NO_OF_MISSES.TOOLTIP')"
      :is-loading="isLoading"
    />
    <div class="w-full sm:w-px bg-n-strong" />
    <SLAMetricCard
      :label="$t('SLA_REPORTS.METRICS.NO_OF_CONVERSATIONS.LABEL')"
      :value="noOfConversations"
      :tool-tip="$t('SLA_REPORTS.METRICS.NO_OF_CONVERSATIONS.TOOLTIP')"
      :is-loading="isLoading"
    />
  </div>
</template><|MERGE_RESOLUTION|>--- conflicted
+++ resolved
@@ -22,11 +22,7 @@
 
 <template>
   <div
-<<<<<<< HEAD
-    class="flex sm:flex-row flex-col w-full gap-4 sm:gap-14 shadow outline-1 outline outline-n-container group/cardLayout rounded-2xl bg-n-solid-2 px-6 py-5"
-=======
     class="flex sm:flex-row flex-col w-full gap-4 sm:gap-14 shadow outline-1 outline outline-n-container rounded-xl bg-n-solid-2 px-6 py-5"
->>>>>>> cdff624a
   >
     <SLAMetricCard
       :label="$t('SLA_REPORTS.METRICS.HIT_RATE.LABEL')"
