<script>
import { mapGetters } from 'vuex';
import CsatMetricCard from './ReportMetricCard.vue';
import { CSAT_RATINGS } from 'shared/constants/messages';
import BarChart from 'shared/components/charts/BarChart.vue';

export default {
  components: { BarChart, CsatMetricCard },
  props: {
    filters: {
      type: Object,
      required: true,
    },
  },
  data() {
    return {
      csatRatings: CSAT_RATINGS,
    };
  },
  computed: {
    ...mapGetters({
      metrics: 'csat/getMetrics',
      ratingPercentage: 'csat/getRatingPercentage',
      satisfactionScore: 'csat/getSatisfactionScore',
      responseRate: 'csat/getResponseRate',
    }),
    ratingFilterEnabled() {
      return Boolean(this.filters.rating);
    },
    chartData() {
      const sortedRatings = [...CSAT_RATINGS].sort((a, b) => b.value - a.value);
      return {
        labels: ['Rating'],
        datasets: sortedRatings.map(rating => ({
          label: rating.emoji,
          data: [this.ratingPercentage[rating.value]],
          backgroundColor: rating.color,
        })),
      };
    },
    responseCount() {
      return this.metrics.totalResponseCount
        ? this.metrics.totalResponseCount.toLocaleString()
        : '--';
    },
    chartOptions() {
      return {
        indexAxis: 'y',
        responsive: true,
        plugins: {
          legend: {
            display: false,
          },
          title: {
            display: false,
          },
          tooltip: {
            enabled: false,
          },
        },
        scales: {
          x: {
            display: false,
            stacked: true,
          },
          y: {
            display: false,
            stacked: true,
          },
        },
      };
    },
  },
  methods: {
    formatToPercent(value) {
      return value ? `${value}%` : '--';
    },
    ratingToEmoji(value) {
      return CSAT_RATINGS.find(rating => rating.value === Number(value)).emoji;
    },
  },
};
</script>

<!-- eslint-disable vue/no-unused-refs -->
<!-- Added ref for writing specs -->
<template>
  <div
<<<<<<< HEAD
    class="flex-col lg:flex-row flex flex-wrap mx-0 mb-5 shadow outline-1 outline outline-n-container group/cardLayout rounded-2xl bg-n-solid-2 px-6 py-5"
=======
    class="flex-col lg:flex-row flex flex-wrap mx-0 shadow outline-1 outline outline-n-container rounded-xl bg-n-solid-2 px-6 py-8 gap-4"
>>>>>>> cdff624a
  >
    <CsatMetricCard
      :label="$t('CSAT_REPORTS.METRIC.TOTAL_RESPONSES.LABEL')"
      :info-text="$t('CSAT_REPORTS.METRIC.TOTAL_RESPONSES.TOOLTIP')"
      :value="responseCount"
      class="xs:w-full sm:max-w-[50%] lg:w-1/6 lg:max-w-[16%]"
    />
    <CsatMetricCard
      :disabled="ratingFilterEnabled"
      :label="$t('CSAT_REPORTS.METRIC.SATISFACTION_SCORE.LABEL')"
      :info-text="$t('CSAT_REPORTS.METRIC.SATISFACTION_SCORE.TOOLTIP')"
      :value="ratingFilterEnabled ? '--' : formatToPercent(satisfactionScore)"
      class="xs:w-full sm:max-w-[50%] lg:w-1/6 lg:max-w-[16%]"
    />
    <CsatMetricCard
      :label="$t('CSAT_REPORTS.METRIC.RESPONSE_RATE.LABEL')"
      :info-text="$t('CSAT_REPORTS.METRIC.RESPONSE_RATE.TOOLTIP')"
      :value="formatToPercent(responseRate)"
      class="xs:w-full sm:max-w-[50%] lg:w-1/6 lg:max-w-[16%]"
    />

    <div
      v-if="metrics.totalResponseCount && !ratingFilterEnabled"
      ref="csatBarChart"
      class="w-full md:w-1/2 md:max-w-[50%] flex-1 rtl:[direction:initial]"
    >
      <h3
        class="flex items-center m-0 text-xs font-medium md:text-sm text-n-slate-12"
      >
        <div class="flex flex-row-reverse justify-end">
          <div
            v-for="(rating, key, index) in ratingPercentage"
            :key="rating + key + index"
            class="ltr:pr-4 rtl:pl-4"
          >
            <span class="my-0 mx-0.5">{{ ratingToEmoji(key) }}</span>
            <span>{{ formatToPercent(rating) }}</span>
          </div>
        </div>
      </h3>
      <div class="mt-2 h-6">
        <BarChart :collection="chartData" :chart-options="chartOptions" />
      </div>
    </div>
  </div>
</template><|MERGE_RESOLUTION|>--- conflicted
+++ resolved
@@ -86,11 +86,7 @@
 <!-- Added ref for writing specs -->
 <template>
   <div
-<<<<<<< HEAD
-    class="flex-col lg:flex-row flex flex-wrap mx-0 mb-5 shadow outline-1 outline outline-n-container group/cardLayout rounded-2xl bg-n-solid-2 px-6 py-5"
-=======
     class="flex-col lg:flex-row flex flex-wrap mx-0 shadow outline-1 outline outline-n-container rounded-xl bg-n-solid-2 px-6 py-8 gap-4"
->>>>>>> cdff624a
   >
     <CsatMetricCard
       :label="$t('CSAT_REPORTS.METRIC.TOTAL_RESPONSES.LABEL')"
