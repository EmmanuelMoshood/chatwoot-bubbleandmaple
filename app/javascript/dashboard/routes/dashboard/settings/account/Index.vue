<template>
  <div class="flex-grow flex-shrink min-w-0 p-6 overflow-auto">
    <form v-if="!uiFlags.isFetchingItem" @submit.prevent="updateAccount">
      <div
        class="flex flex-row p-4 border-b border-slate-25 dark:border-slate-800"
      >
        <div
          class="flex-grow-0 flex-shrink-0 flex-[25%] min-w-0 py-4 pr-6 pl-0"
        >
          <h4 class="text-lg font-medium text-black-900 dark:text-slate-200">
            {{ $t('GENERAL_SETTINGS.FORM.GENERAL_SECTION.TITLE') }}
          </h4>
          <p>{{ $t('GENERAL_SETTINGS.FORM.GENERAL_SECTION.NOTE') }}</p>
        </div>
        <div class="p-4 flex-grow-0 flex-shrink-0 flex-[50%]">
          <label :class="{ error: v$.name.$error }">
            {{ $t('GENERAL_SETTINGS.FORM.NAME.LABEL') }}
            <input
              v-model="name"
              type="text"
              :placeholder="$t('GENERAL_SETTINGS.FORM.NAME.PLACEHOLDER')"
              @blur="v$.name.$touch"
            />
            <span v-if="v$.name.$error" class="message">
              {{ $t('GENERAL_SETTINGS.FORM.NAME.ERROR') }}
            </span>
          </label>
          <label :class="{ error: v$.locale.$error }">
            {{ $t('GENERAL_SETTINGS.FORM.LANGUAGE.LABEL') }}
            <select v-model="locale">
              <option
                v-for="lang in languagesSortedByCode"
                :key="lang.iso_639_1_code"
                :value="lang.iso_639_1_code"
              >
                {{ lang.name }}
              </option>
            </select>
            <span v-if="v$.locale.$error" class="message">
              {{ $t('GENERAL_SETTINGS.FORM.LANGUAGE.ERROR') }}
            </span>
          </label>
          <label v-if="featureInboundEmailEnabled">
            {{ $t('GENERAL_SETTINGS.FORM.FEATURES.INBOUND_EMAIL_ENABLED') }}
          </label>
          <label v-if="featureCustomReplyDomainEnabled">
            {{
              $t('GENERAL_SETTINGS.FORM.FEATURES.CUSTOM_EMAIL_DOMAIN_ENABLED')
            }}
          </label>
          <label v-if="featureCustomReplyDomainEnabled">
            {{ $t('GENERAL_SETTINGS.FORM.DOMAIN.LABEL') }}
            <input
              v-model="domain"
              type="text"
              :placeholder="$t('GENERAL_SETTINGS.FORM.DOMAIN.PLACEHOLDER')"
            />
          </label>
          <label v-if="featureCustomReplyEmailEnabled">
            {{ $t('GENERAL_SETTINGS.FORM.SUPPORT_EMAIL.LABEL') }}
            <input
              v-model="supportEmail"
              type="text"
              :placeholder="
                $t('GENERAL_SETTINGS.FORM.SUPPORT_EMAIL.PLACEHOLDER')
              "
            />
          </label>
          <label
            v-if="showAutoResolutionConfig"
            :class="{ error: v$.autoResolveDuration.$error }"
          >
            {{ $t('GENERAL_SETTINGS.FORM.AUTO_RESOLVE_DURATION.LABEL') }}
            <input
              v-model="autoResolveDuration"
              type="number"
              :placeholder="
                $t('GENERAL_SETTINGS.FORM.AUTO_RESOLVE_DURATION.PLACEHOLDER')
              "
              @blur="v$.autoResolveDuration.$touch"
            />
            <span v-if="v$.autoResolveDuration.$error" class="message">
              {{ $t('GENERAL_SETTINGS.FORM.AUTO_RESOLVE_DURATION.ERROR') }}
            </span>
          </label>
        </div>
      </div>

      <div
        class="p-4 border-slate-25 dark:border-slate-700 text-black-900 dark:text-slate-300 flex flex-row"
      >
        <div
          class="flex-grow-0 flex-shrink-0 flex-[25%] min-w-0 py-4 pr-6 pl-0"
        >
          <h4 class="text-lg font-medium text-black-900 dark:text-slate-200">
            {{ $t('GENERAL_SETTINGS.FORM.ACCOUNT_ID.TITLE') }}
          </h4>
          <p>
            {{ $t('GENERAL_SETTINGS.FORM.ACCOUNT_ID.NOTE') }}
          </p>
        </div>
        <div class="p-4 flex-grow-0 flex-shrink-0 flex-[50%]">
          <woot-code :script="getAccountId" />
        </div>
      </div>
      <div class="text-sm text-center p-4">
        <div>{{ `v${globalConfig.appVersion}` }}</div>
        <div v-if="hasAnUpdateAvailable && globalConfig.displayManifest">
          {{
            $t('GENERAL_SETTINGS.UPDATE_CHATWOOT', {
              latestChatwootVersion: latestChatwootVersion,
            })
          }}
        </div>
        <div class="build-id">
          <div>{{ `Build ${globalConfig.gitSha}` }}</div>
        </div>
      </div>

      <woot-submit-button
        class="button nice success button--fixed-top"
        :button-text="$t('GENERAL_SETTINGS.SUBMIT')"
        :loading="isUpdating"
      />
    </form>

    <woot-loading-state v-if="uiFlags.isFetchingItem" />
  </div>
</template>

<script>
import { useVuelidate } from '@vuelidate/core';
import { required, minValue, maxValue } from '@vuelidate/validators';
import { mapGetters } from 'vuex';
import { useAlert } from 'dashboard/composables';
import configMixin from 'shared/mixins/configMixin';
import accountMixin from '../../../../mixins/account';
import { FEATURE_FLAGS } from '../../../../featureFlags';
import semver from 'semver';
import uiSettingsMixin from 'dashboard/mixins/uiSettings';
import { getLanguageDirection } from 'dashboard/components/widgets/conversation/advancedFilterItems/languages';

export default {
<<<<<<< HEAD
  mixins: [accountMixin, alertMixin, configMixin, uiSettingsMixin],
  setup() {
    return { v$: useVuelidate() };
  },
=======
  mixins: [accountMixin, configMixin, uiSettingsMixin],
>>>>>>> 79aa5a5d
  data() {
    return {
      id: '',
      name: '',
      locale: 'en',
      domain: '',
      supportEmail: '',
      features: {},
      autoResolveDuration: null,
      latestChatwootVersion: null,
    };
  },
  validations: {
    name: {
      required,
    },
    locale: {
      required,
    },
    autoResolveDuration: {
      minValue: minValue(1),
      maxValue: maxValue(999),
    },
  },
  computed: {
    ...mapGetters({
      globalConfig: 'globalConfig/get',
      getAccount: 'accounts/getAccount',
      uiFlags: 'accounts/getUIFlags',
      accountId: 'getCurrentAccountId',
      isFeatureEnabledonAccount: 'accounts/isFeatureEnabledonAccount',
    }),
    showAutoResolutionConfig() {
      return this.isFeatureEnabledonAccount(
        this.accountId,
        FEATURE_FLAGS.AUTO_RESOLVE_CONVERSATIONS
      );
    },
    hasAnUpdateAvailable() {
      if (!semver.valid(this.latestChatwootVersion)) {
        return false;
      }

      return semver.lt(
        this.globalConfig.appVersion,
        this.latestChatwootVersion
      );
    },
    languagesSortedByCode() {
      const enabledLanguages = [...this.enabledLanguages];
      return enabledLanguages.sort((l1, l2) =>
        l1.iso_639_1_code.localeCompare(l2.iso_639_1_code)
      );
    },
    isUpdating() {
      return this.uiFlags.isUpdating;
    },

    featureInboundEmailEnabled() {
      return !!this.features?.inbound_emails;
    },

    featureCustomReplyDomainEnabled() {
      return (
        this.featureInboundEmailEnabled && !!this.features.custom_reply_domain
      );
    },

    featureCustomReplyEmailEnabled() {
      return (
        this.featureInboundEmailEnabled && !!this.features.custom_reply_email
      );
    },

    getAccountId() {
      return this.id.toString();
    },
  },
  mounted() {
    this.initializeAccount();
  },
  methods: {
    async initializeAccount() {
      try {
        const {
          name,
          locale,
          id,
          domain,
          support_email,
          features,
          auto_resolve_duration,
          latest_chatwoot_version: latestChatwootVersion,
        } = this.getAccount(this.accountId);

        this.$root.$i18n.locale = locale;
        this.name = name;
        this.locale = locale;
        this.id = id;
        this.domain = domain;
        this.supportEmail = support_email;
        this.features = features;
        this.autoResolveDuration = auto_resolve_duration;
        this.latestChatwootVersion = latestChatwootVersion;
      } catch (error) {
        // Ignore error
      }
    },

    async updateAccount() {
<<<<<<< HEAD
      this.v$.$touch();
      if (this.v$.$invalid) {
        this.showAlert(this.$t('GENERAL_SETTINGS.FORM.ERROR'));
=======
      this.$v.$touch();
      if (this.$v.$invalid) {
        useAlert(this.$t('GENERAL_SETTINGS.FORM.ERROR'));
>>>>>>> 79aa5a5d
        return;
      }
      try {
        await this.$store.dispatch('accounts/update', {
          locale: this.locale,
          name: this.name,
          domain: this.domain,
          support_email: this.supportEmail,
          auto_resolve_duration: this.autoResolveDuration,
        });
        this.$root.$i18n.locale = this.locale;
        this.getAccount(this.id).locale = this.locale;
        this.updateDirectionView(this.locale);
        useAlert(this.$t('GENERAL_SETTINGS.UPDATE.SUCCESS'));
      } catch (error) {
        useAlert(this.$t('GENERAL_SETTINGS.UPDATE.ERROR'));
      }
    },

    updateDirectionView(locale) {
      const isRTLSupported = getLanguageDirection(locale);
      this.updateUISettings({
        rtl_view: isRTLSupported,
      });
    },
  },
};
</script><|MERGE_RESOLUTION|>--- conflicted
+++ resolved
@@ -87,7 +87,7 @@
       </div>
 
       <div
-        class="p-4 border-slate-25 dark:border-slate-700 text-black-900 dark:text-slate-300 flex flex-row"
+        class="flex flex-row p-4 border-slate-25 dark:border-slate-700 text-black-900 dark:text-slate-300"
       >
         <div
           class="flex-grow-0 flex-shrink-0 flex-[25%] min-w-0 py-4 pr-6 pl-0"
@@ -103,7 +103,7 @@
           <woot-code :script="getAccountId" />
         </div>
       </div>
-      <div class="text-sm text-center p-4">
+      <div class="p-4 text-sm text-center">
         <div>{{ `v${globalConfig.appVersion}` }}</div>
         <div v-if="hasAnUpdateAvailable && globalConfig.displayManifest">
           {{
@@ -141,14 +141,10 @@
 import { getLanguageDirection } from 'dashboard/components/widgets/conversation/advancedFilterItems/languages';
 
 export default {
-<<<<<<< HEAD
-  mixins: [accountMixin, alertMixin, configMixin, uiSettingsMixin],
+  mixins: [accountMixin, configMixin, uiSettingsMixin],
   setup() {
     return { v$: useVuelidate() };
   },
-=======
-  mixins: [accountMixin, configMixin, uiSettingsMixin],
->>>>>>> 79aa5a5d
   data() {
     return {
       id: '',
@@ -259,15 +255,9 @@
     },
 
     async updateAccount() {
-<<<<<<< HEAD
       this.v$.$touch();
       if (this.v$.$invalid) {
-        this.showAlert(this.$t('GENERAL_SETTINGS.FORM.ERROR'));
-=======
-      this.$v.$touch();
-      if (this.$v.$invalid) {
         useAlert(this.$t('GENERAL_SETTINGS.FORM.ERROR'));
->>>>>>> 79aa5a5d
         return;
       }
       try {
