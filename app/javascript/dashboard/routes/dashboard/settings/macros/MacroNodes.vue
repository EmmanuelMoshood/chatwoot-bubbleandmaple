--- conflicted
+++ resolved
@@ -9,6 +9,10 @@
     MacroNode,
   },
   props: {
+    errors: {
+      type: Object,
+      default: () => ({}),
+    },
     value: {
       type: Array,
       default: () => [],
@@ -99,51 +103,6 @@
   </div>
 </template>
 
-<<<<<<< HEAD
-=======
-<script>
-import Draggable from 'vuedraggable';
-import MacroNode from './MacroNode.vue';
-import { getFileName } from './macroHelper';
-
-export default {
-  components: {
-    Draggable,
-    MacroNode,
-  },
-  props: {
-    errors: {
-      type: Object,
-      default: () => ({}),
-    },
-    value: {
-      type: Array,
-      default: () => [],
-    },
-    files: {
-      type: Array,
-      default: () => [],
-    },
-  },
-  computed: {
-    actionData: {
-      get() {
-        return this.value;
-      },
-      set(value) {
-        this.$emit('input', value);
-      },
-    },
-  },
-  methods: {
-    fileName() {
-      return getFileName(...arguments);
-    },
-  },
-};
-</script>
-
->>>>>>> d3d2e361
 <style scoped lang="scss">
 .macros__nodes {
   max-width: 800px;
