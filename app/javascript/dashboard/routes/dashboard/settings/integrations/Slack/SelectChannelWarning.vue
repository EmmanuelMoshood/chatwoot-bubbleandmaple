<script>
import { mapGetters } from 'vuex';
import { useAlert } from 'dashboard/composables';
<<<<<<< HEAD
import { useInstallationName } from 'shared/helpers/installationNameHelper';
import messageFormatterMixin from 'shared/mixins/messageFormatterMixin';

export default {
  mixins: [messageFormatterMixin],
=======
import globalConfigMixin from 'shared/mixins/globalConfigMixin';
import { useMessageFormatter } from 'shared/composables/useMessageFormatter';

export default {
  mixins: [globalConfigMixin],
>>>>>>> f82ec3b8
  props: {
    hasConnectedAChannel: {
      type: Boolean,
      default: true,
    },
  },
  setup() {
    const { formatMessage } = useMessageFormatter();
    return {
      formatMessage,
    };
  },
  data() {
    return { selectedChannelId: '', availableChannels: [] };
  },
  computed: {
    ...mapGetters({
      globalConfig: 'globalConfig/get',
      uiFlags: 'integrations/getUIFlags',
    }),
    errorDescription() {
      return !this.hasConnectedAChannel
        ? this.$t('INTEGRATION_SETTINGS.SLACK.SELECT_CHANNEL.DESCRIPTION')
        : this.$t('INTEGRATION_SETTINGS.SLACK.SELECT_CHANNEL.EXPIRED');
    },
  },
  methods: {
    useInstallationName,
    async fetchChannels() {
      try {
        this.availableChannels = await this.$store.dispatch(
          'integrations/listAllSlackChannels'
        );
        this.availableChannels.sort((c1, c2) => c1.name - c2.name);
      } catch {
        this.$t('INTEGRATION_SETTINGS.SLACK.FAILED_TO_FETCH_CHANNELS');
        this.availableChannels = [];
      }
    },
    async updateIntegration() {
      try {
        await this.$store.dispatch('integrations/updateSlack', {
          referenceId: this.selectedChannelId,
        });
        useAlert(this.$t('INTEGRATION_SETTINGS.SLACK.UPDATE_SUCCESS'));
      } catch (error) {
        useAlert(error.message || 'INTEGRATION_SETTINGS.SLACK.UPDATE_ERROR');
      }
    },
  },
};
</script>

<template>
  <div
    class="px-6 py-4 mb-4 border border-yellow-200 rounded-md bg-yellow-50 dark:border-slate-700 dark:bg-slate-800"
  >
    <div class="flex">
      <div class="flex-shrink-0 mt-0.5">
        <fluent-icon
          icon="alert"
          class="text-yellow-500 dark:text-yellow-400"
          size="24"
        />
      </div>
      <div class="ml-3">
        <p
          class="mb-1 text-base font-semibold text-yellow-900 dark:text-yellow-500"
        >
          {{
            $t('INTEGRATION_SETTINGS.SLACK.SELECT_CHANNEL.ATTENTION_REQUIRED')
          }}
        </p>
        <div class="mt-2 text-sm text-yellow-800 dark:text-yellow-600">
          <p
            v-dompurify-html="
              formatMessage(
                useInstallationName(
                  errorDescription,
                  globalConfig.installationName
                ),
                false
              )
            "
          />
        </div>
      </div>
    </div>
    <div v-if="!hasConnectedAChannel" class="mt-2 ml-8">
      <woot-submit-button
        v-if="!availableChannels.length"
        button-class="smooth small warning"
        :loading="uiFlags.isFetchingSlackChannels"
        :button-text="
          $t('INTEGRATION_SETTINGS.SLACK.SELECT_CHANNEL.BUTTON_TEXT')
        "
        spinner-class="warning"
        @click="fetchChannels"
      />
      <div v-else class="inline-flex">
        <select
          v-model="selectedChannelId"
          class="h-8 py-1 mr-4 text-xs leading-4 border border-yellow-300"
        >
          <option value="">
            {{ $t('INTEGRATION_SETTINGS.SLACK.SELECT_CHANNEL.OPTION_LABEL') }}
          </option>
          <option
            v-for="channel in availableChannels"
            :key="channel.id"
            :value="channel.id"
          >
            #{{ channel.name }}
          </option>
        </select>
        <woot-submit-button
          button-class="smooth small success"
          :button-text="$t('INTEGRATION_SETTINGS.SLACK.SELECT_CHANNEL.UPDATE')"
          spinner-class="success"
          :loading="uiFlags.isUpdatingSlack"
          @click="updateIntegration"
        />
      </div>
    </div>
  </div>
</template><|MERGE_RESOLUTION|>--- conflicted
+++ resolved
@@ -1,19 +1,10 @@
 <script>
 import { mapGetters } from 'vuex';
 import { useAlert } from 'dashboard/composables';
-<<<<<<< HEAD
 import { useInstallationName } from 'shared/helpers/installationNameHelper';
-import messageFormatterMixin from 'shared/mixins/messageFormatterMixin';
-
-export default {
-  mixins: [messageFormatterMixin],
-=======
-import globalConfigMixin from 'shared/mixins/globalConfigMixin';
 import { useMessageFormatter } from 'shared/composables/useMessageFormatter';
 
 export default {
-  mixins: [globalConfigMixin],
->>>>>>> f82ec3b8
   props: {
     hasConnectedAChannel: {
       type: Boolean,
