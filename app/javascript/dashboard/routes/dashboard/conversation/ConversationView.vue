<script>
import { mapGetters } from 'vuex';
import { useUISettings } from 'dashboard/composables/useUISettings';
import ChatList from '../../../components/ChatList.vue';
import ConversationBox from '../../../components/widgets/conversation/ConversationBox.vue';
import PopOverSearch from './search/PopOverSearch.vue';
import wootConstants from 'dashboard/constants/globals';
import { BUS_EVENTS } from 'shared/constants/busEvents';
import CmdBarConversationSnooze from 'dashboard/routes/dashboard/commands/CmdBarConversationSnooze.vue';
import { emitter } from 'shared/helpers/mitt';

export default {
  components: {
    ChatList,
    ConversationBox,
    PopOverSearch,
    CmdBarConversationSnooze,
  },
  beforeRouteLeave(to, from, next) {
    // Clear selected state if navigating away from a conversation to a route without a conversationId to prevent stale data issues
    // and resolves timing issues during navigation with conversation view and other screens
    if (this.conversationId) {
      this.$store.dispatch('clearSelectedState');
    }
    next(); // Continue with navigation
  },
  props: {
    inboxId: {
      type: [String, Number],
      default: 0,
    },
    conversationId: {
      type: [String, Number],
      default: 0,
    },
    label: {
      type: String,
      default: '',
    },
    teamId: {
      type: String,
      default: '',
    },
    conversationType: {
      type: String,
      default: '',
    },
    foldersId: {
      type: [String, Number],
      default: 0,
    },
  },
  setup() {
    const { uiSettings, updateUISettings } = useUISettings();

    return {
      uiSettings,
      updateUISettings,
    };
  },
  data() {
    return {
      showSearchModal: false,
    };
  },
  computed: {
    ...mapGetters({
      chatList: 'getAllConversations',
      currentChat: 'getSelectedChat',
    }),
    showConversationList() {
      return this.isOnExpandedLayout ? !this.conversationId : true;
    },
    showMessageView() {
      return this.conversationId ? true : !this.isOnExpandedLayout;
    },
    isOnExpandedLayout() {
      const {
        LAYOUT_TYPES: { CONDENSED },
      } = wootConstants;
      const { conversation_display_type: conversationDisplayType = CONDENSED } =
        this.uiSettings;
      return conversationDisplayType !== CONDENSED;
    },
    isContactPanelOpen() {
      if (this.currentChat.id) {
        const { is_contact_sidebar_open: isContactSidebarOpen } =
          this.uiSettings;
        return isContactSidebarOpen;
      }
      return false;
    },
  },
  watch: {
    conversationId() {
      this.fetchConversationIfUnavailable();
    },
  },

  created() {
    // Clear selected state early if no conversation is selected
    // This prevents child components from accessing stale data
    // and resolves timing issues during navigation
    // with conversation view and other screens
    if (!this.conversationId) {
      this.$store.dispatch('clearSelectedState');
    }
  },

  mounted() {
    this.$store.dispatch('agents/get');
    this.initialize();
    this.$watch('$store.state.route', () => this.initialize());
    this.$watch('chatList.length', () => {
      this.setActiveChat();
    });
  },

  methods: {
    onConversationLoad() {
      this.fetchConversationIfUnavailable();
    },
    initialize() {
      this.$store.dispatch('setActiveInbox', this.inboxId);
      this.setActiveChat();
    },
    toggleConversationLayout() {
      const { LAYOUT_TYPES } = wootConstants;
      const {
        conversation_display_type:
          conversationDisplayType = LAYOUT_TYPES.CONDENSED,
      } = this.uiSettings;
      const newViewType =
        conversationDisplayType === LAYOUT_TYPES.CONDENSED
          ? LAYOUT_TYPES.EXPANDED
          : LAYOUT_TYPES.CONDENSED;
      this.updateUISettings({
        conversation_display_type: newViewType,
        previously_used_conversation_display_type: newViewType,
      });
    },
    fetchConversationIfUnavailable() {
      if (!this.conversationId) {
        return;
      }
      const chat = this.findConversation();
      if (!chat) {
        this.$store.dispatch('getConversation', this.conversationId);
      }
    },
    findConversation() {
      const conversationId = parseInt(this.conversationId, 10);
      const [chat] = this.chatList.filter(c => c.id === conversationId);
      return chat;
    },
    setActiveChat() {
      if (this.conversationId) {
        const selectedConversation = this.findConversation();
        // If conversation doesn't exist or selected conversation is same as the active
        // conversation, don't set active conversation.
        if (
          !selectedConversation ||
          selectedConversation.id === this.currentChat.id
        ) {
          return;
        }
        const { messageId } = this.$route.query;
        this.$store
          .dispatch('setActiveChat', {
            data: selectedConversation,
            after: messageId,
          })
          .then(() => {
            emitter.emit(BUS_EVENTS.SCROLL_TO_MESSAGE, { messageId });
          });
      } else {
        this.$store.dispatch('clearSelectedState');
      }
    },
    onToggleContactPanel() {
      this.updateUISettings({
        is_contact_sidebar_open: !this.isContactPanelOpen,
      });
    },
    onSearch() {
      this.showSearchModal = true;
    },
    closeSearch() {
      this.showSearchModal = false;
    },
  },
};
</script>

<template>
<<<<<<< HEAD
  <section class="conversation-page bg-n-background">
=======
  <section class="flex w-full h-full">
>>>>>>> 86d37622
    <ChatList
      :show-conversation-list="showConversationList"
      :conversation-inbox="inboxId"
      :label="label"
      :team-id="teamId"
      :conversation-type="conversationType"
      :folders-id="foldersId"
      :is-on-expanded-layout="isOnExpandedLayout"
      @conversation-load="onConversationLoad"
    >
      <PopOverSearch
        :is-on-expanded-layout="isOnExpandedLayout"
        @toggle-conversation-layout="toggleConversationLayout"
      />
    </ChatList>
    <ConversationBox
      v-if="showMessageView"
      :inbox-id="inboxId"
      :is-contact-panel-open="isContactPanelOpen"
      :is-on-expanded-layout="isOnExpandedLayout"
      @contact-panel-toggle="onToggleContactPanel"
    />
    <CmdBarConversationSnooze />
  </section>
</template><|MERGE_RESOLUTION|>--- conflicted
+++ resolved
@@ -193,11 +193,7 @@
 </script>
 
 <template>
-<<<<<<< HEAD
-  <section class="conversation-page bg-n-background">
-=======
   <section class="flex w-full h-full">
->>>>>>> 86d37622
     <ChatList
       :show-conversation-list="showConversationList"
       :conversation-inbox="inboxId"
