--- conflicted
+++ resolved
@@ -48,8 +48,6 @@
     generate_csv('conversation_traffic_reports', 'api/v2/accounts/reports/conversation_traffic')
   end
 
-<<<<<<< HEAD
-=======
   def conversations
     return head :unprocessable_entity if params[:type].blank?
 
@@ -61,7 +59,6 @@
     render json: bot_metrics
   end
 
->>>>>>> 6956436a
   private
 
   def generate_csv(filename, template)
