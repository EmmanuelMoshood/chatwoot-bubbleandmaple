--- conflicted
+++ resolved
@@ -2,14 +2,6 @@
   include Linear::IntegrationHelper
   include Github::IntegrationHelper
   attr_accessor :params
-
-  INTEGRATION_CONFIGS = {
-    'slack' => { config_key: 'SLACK_CLIENT_SECRET' },
-    'linear' => { config_key: 'LINEAR_CLIENT_ID' },
-    'shopify' => { feature_flag: 'shopify_integration', config_key: 'SHOPIFY_CLIENT_ID' },
-    'leadsquared' => { feature_flag: 'crm_integration' },
-    'github' => { feature_flag: 'github_integration', config_key: 'GITHUB_CLIENT_ID' }
-  }.freeze
 
   def initialize(params)
     @params = params
@@ -65,15 +57,6 @@
   end
 
   def active?(account)
-<<<<<<< HEAD
-    config = INTEGRATION_CONFIGS[params[:id]]
-    return true unless config
-
-    feature_enabled = config[:feature_flag].nil? || account.feature_enabled?(config[:feature_flag])
-    config_present = config[:config_key].nil? || GlobalConfigService.load(config[:config_key], nil).present?
-
-    feature_enabled && config_present
-=======
     case params[:id]
     when 'slack'
       GlobalConfigService.load('SLACK_CLIENT_SECRET', nil).present?
@@ -88,7 +71,6 @@
     else
       true
     end
->>>>>>> b1893c7d
   end
 
   def build_linear_action
