# DO NOT change the order of features EVER
############################################
# name: the name to be used internally in the code
# display_name: the name to be used in the UI
# enabled: whether the feature is enabled by default
# help_url: the url to the help center article
# chatwoot_internal: whether the feature is internal to Chatwoot and should not be shown in the UI for other self hosted installations
# deprecated: purpose of feature flag is done, no need to show it in the UI anymore
- name: inbound_emails
  display_name: Inbound Emails
  enabled: true
- name: channel_email
  display_name: Email Channel
  enabled: true
  help_url: https://chwt.app/hc/email
- name: channel_facebook
  display_name: Facebook Channel
  enabled: true
  help_url: https://chwt.app/hc/fb
- name: channel_twitter
  display_name: Twitter Channel
  enabled: true
  deprecated: true
- name: ip_lookup
  display_name: IP Lookup
  enabled: false
- name: disable_branding
  display_name: Disable Branding
  enabled: false
  premium: true
- name: email_continuity_on_api_channel
  display_name: Email Continuity on API Channel
  enabled: false
- name: help_center
  display_name: Help Center
  enabled: true
  help_url: https://chwt.app/hc/help-center
- name: agent_bots
  display_name: Agent Bots
  enabled: true
  help_url: https://chwt.app/hc/agent-bots
- name: macros
  display_name: Macros
  enabled: true
- name: agent_management
  display_name: Agent Management
  enabled: true
- name: team_management
  display_name: Team Management
  enabled: true
  help_url: https://chwt.app/hc/teams
- name: inbox_management
  display_name: Inbox Management
  enabled: true
- name: labels
  display_name: Labels
  enabled: true
  help_url: https://chwt.app/hc/labels
- name: custom_attributes
  display_name: Custom Attributes
  enabled: true
  help_url: https://chwt.app/hc/custom-attributes
- name: automations
  display_name: Automations
  enabled: true
- name: canned_responses
  display_name: Canned Responses
  enabled: true
  help_url: https://chwt.app/hc/canned
- name: integrations
  display_name: Integrations
  enabled: true
  help_url: https://chwt.app/hc/integrations
- name: voice_recorder
  display_name: Voice Recorder
  enabled: true
- name: mobile_v2
  display_name: Mobile App V2
  enabled: false
  deprecated: true
- name: channel_website
  display_name: Website Channel
  enabled: true
- name: campaigns
  display_name: Campaigns
  enabled: true
  help_url: https://chwt.app/hc/campaigns
- name: reports
  display_name: Reports
  enabled: true
  help_url: https://chwt.app/hc/reports
- name: crm
  display_name: CRM
  enabled: true
- name: auto_resolve_conversations
  display_name: Auto Resolve Conversations
  enabled: true
- name: custom_reply_email
  display_name: Custom Reply Email
  enabled: false
- name: custom_reply_domain
  display_name: Custom Reply Domain
  enabled: false
- name: audit_logs
  display_name: Audit Logs
  enabled: false
  premium: true
- name: response_bot
  display_name: Response Bot
  enabled: false
  premium: true
  deprecated: true
- name: message_reply_to
  display_name: Message Reply To
  enabled: false
  help_url: https://chwt.app/hc/reply-to
  deprecated: true
- name: insert_article_in_reply
  display_name: Insert Article in Reply
  enabled: false
  deprecated: true
- name: inbox_view
  display_name: Inbox View
  enabled: false
  chatwoot_internal: true
- name: sla
  display_name: SLA
  enabled: false
  premium: true
  help_url: https://chwt.app/hc/sla
- name: help_center_embedding_search
  display_name: Help Center Embedding Search
  enabled: false
  premium: true
  chatwoot_internal: true
- name: linear_integration
  display_name: Linear Integration
  enabled: false
- name: captain_integration
  display_name: Captain
  enabled: false
  premium: true
- name: custom_roles
  display_name: Custom Roles
  enabled: false
  premium: true
- name: chatwoot_v4
  display_name: Chatwoot V4
  enabled: false
- name: report_v4
  display_name: Report V4
  enabled: true
  deprecated: true
- name: contact_chatwoot_support_team
  display_name: Contact Chatwoot Support Team
  enabled: true
  chatwoot_internal: true
- name: shopify_integration
  display_name: Shopify Integration
  enabled: false
  chatwoot_internal: true
- name: search_with_gin
  display_name: Search messages with GIN
  enabled: false
<<<<<<< HEAD
- name: chat_preserve_user_scroll
  display_name: Preserve User Scroll on Chat
=======
  chatwoot_internal: true
- name: channel_instagram
  display_name: Instagram Channel
  enabled: true
- name: crm_integration
  display_name: CRM Integration
>>>>>>> 55316ea0
  enabled: false<|MERGE_RESOLUTION|>--- conflicted
+++ resolved
@@ -162,15 +162,13 @@
 - name: search_with_gin
   display_name: Search messages with GIN
   enabled: false
-<<<<<<< HEAD
-- name: chat_preserve_user_scroll
-  display_name: Preserve User Scroll on Chat
-=======
   chatwoot_internal: true
 - name: channel_instagram
   display_name: Instagram Channel
   enabled: true
 - name: crm_integration
   display_name: CRM Integration
->>>>>>> 55316ea0
+  enabled: false
+- name: chat_preserve_user_scroll
+  display_name: Preserve User Scroll on Chat
   enabled: false