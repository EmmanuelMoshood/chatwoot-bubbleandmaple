Rails.application.routes.draw do
  # AUTH STARTS
  mount_devise_token_auth_for 'User', at: 'auth', controllers: {
    confirmations: 'devise_overrides/confirmations',
    passwords: 'devise_overrides/passwords',
    sessions: 'devise_overrides/sessions',
    token_validations: 'devise_overrides/token_validations',
    omniauth_callbacks: 'devise_overrides/omniauth_callbacks'
  }, via: [:get, :post]

  ## renders the frontend paths only if its not an api only server
  if ActiveModel::Type::Boolean.new.cast(ENV.fetch('CW_API_ONLY_SERVER', false))
    root to: 'api#index'
  else
    root to: 'dashboard#index'

    get '/app', to: 'dashboard#index'
    get '/app/*params', to: 'dashboard#index'
    get '/app/accounts/:account_id/settings/inboxes/new/twitter', to: 'dashboard#index', as: 'app_new_twitter_inbox'
    get '/app/accounts/:account_id/settings/inboxes/new/microsoft', to: 'dashboard#index', as: 'app_new_microsoft_inbox'
    get '/app/accounts/:account_id/settings/inboxes/new/instagram', to: 'dashboard#index', as: 'app_new_instagram_inbox'
    get '/app/accounts/:account_id/settings/inboxes/new/:inbox_id/agents', to: 'dashboard#index', as: 'app_twitter_inbox_agents'
    get '/app/accounts/:account_id/settings/inboxes/new/:inbox_id/agents', to: 'dashboard#index', as: 'app_email_inbox_agents'
    get '/app/accounts/:account_id/settings/inboxes/new/:inbox_id/agents', to: 'dashboard#index', as: 'app_instagram_inbox_agents'
    get '/app/accounts/:account_id/settings/inboxes/:inbox_id', to: 'dashboard#index', as: 'app_instagram_inbox_settings'
    get '/app/accounts/:account_id/settings/inboxes/:inbox_id', to: 'dashboard#index', as: 'app_email_inbox_settings'

    resource :widget, only: [:show]
    namespace :survey do
      resources :responses, only: [:show]
    end
    resource :slack_uploads, only: [:show]
  end

  get '/api', to: 'api#index'
  namespace :api, defaults: { format: 'json' } do
    namespace :v1 do
      # ----------------------------------
      # start of account scoped api routes
      resources :accounts, only: [:create, :show, :update] do
        member do
          post :update_active_at
          get :cache_keys
        end

        scope module: :accounts do
          namespace :actions do
            resource :contact_merge, only: [:create]
          end
          resource :bulk_actions, only: [:create]
          resources :agents, only: [:index, :create, :update, :destroy] do
            post :bulk_create, on: :collection
          end
          namespace :captain do
            resources :assistants do
              member do
                post :playground
              end
              resources :inboxes, only: [:index, :create, :destroy], param: :inbox_id
            end
            resources :assistant_responses
            resources :bulk_actions, only: [:create]
            resources :copilot_threads, only: [:index, :create] do
              resources :copilot_messages, only: [:index, :create]
            end
            resources :documents, only: [:index, :show, :create, :destroy]
          end
          resources :agent_bots, only: [:index, :create, :show, :update, :destroy] do
            delete :avatar, on: :member
            post :reset_access_token, on: :member
          end
          resources :contact_inboxes, only: [] do
            collection do
              post :filter
            end
          end
          resources :assignable_agents, only: [:index]
          resource :audit_logs, only: [:show]
          resources :callbacks, only: [] do
            collection do
              post :register_facebook_page
              get :register_facebook_page
              post :facebook_pages
              post :reauthorize_page
            end
          end
          resources :canned_responses, only: [:index, :create, :update, :destroy]
          resources :automation_rules, only: [:index, :create, :show, :update, :destroy] do
            post :clone
          end
          resources :macros, only: [:index, :create, :show, :update, :destroy] do
            post :execute, on: :member
          end
          resources :sla_policies, only: [:index, :create, :show, :update, :destroy]
          resources :custom_roles, only: [:index, :create, :show, :update, :destroy]
          resources :campaigns, only: [:index, :create, :show, :update, :destroy]
          resources :dashboard_apps, only: [:index, :show, :create, :update, :destroy]
          namespace :channels do
            resource :twilio_channel, only: [:create]
          end
          resources :conversations, only: [:index, :create, :show, :update, :destroy] do
            collection do
              get :meta
              get :search
              post :filter
            end
            scope module: :conversations do
              resources :messages, only: [:index, :create, :destroy, :update] do
                member do
                  post :translate
                  post :retry
                end
              end
              resources :assignments, only: [:create]
              resources :labels, only: [:create, :index]
              resource :participants, only: [:show, :create, :update, :destroy]
              resource :direct_uploads, only: [:create]
              resource :draft_messages, only: [:show, :update, :destroy]
            end
            member do
              post :mute
              post :unmute
              post :transcript
              post :toggle_status
              post :toggle_priority
              post :toggle_typing_status
              post :update_last_seen
              post :unread
              post :custom_attributes
              get :attachments
              get :inbox_assistant
            end
          end

          resources :search, only: [:index] do
            collection do
              get :conversations
              get :messages
              get :contacts
              get :articles
            end
          end

          resources :contacts, only: [:index, :show, :update, :create, :destroy] do
            collection do
              get :active
              get :search
              post :filter
              post :import
              post :export
            end
            member do
              get :contactable_inboxes
              post :destroy_custom_attributes
              delete :avatar
            end
            scope module: :contacts do
              resources :conversations, only: [:index]
              resources :contact_inboxes, only: [:create]
              resources :labels, only: [:create, :index]
              resources :notes
            end
          end
          resources :csat_survey_responses, only: [:index] do
            collection do
              get :metrics
              get :download
            end
          end
          resources :applied_slas, only: [:index] do
            collection do
              get :metrics
              get :download
            end
          end
          resources :custom_attribute_definitions, only: [:index, :show, :create, :update, :destroy]
          resources :custom_filters, only: [:index, :show, :create, :update, :destroy]
          resources :inboxes, only: [:index, :show, :create, :update, :destroy] do
            get :assignable_agents, on: :member
            get :campaigns, on: :member
            get :agent_bot, on: :member
            post :set_agent_bot, on: :member
            delete :avatar, on: :member
          end
          resources :inbox_members, only: [:create, :show], param: :inbox_id do
            collection do
              delete :destroy
              patch :update
            end
          end
          resources :labels, only: [:index, :show, :create, :update, :destroy]

          resources :notifications, only: [:index, :update, :destroy] do
            collection do
              post :read_all
              get :unread_count
              post :destroy_all
            end
            member do
              post :snooze
              post :unread
            end
          end
          resource :notification_settings, only: [:show, :update]

          resources :teams do
            resources :team_members, only: [:index, :create] do
              collection do
                delete :destroy
                patch :update
              end
            end
          end

          namespace :twitter do
            resource :authorization, only: [:create]
          end

          namespace :microsoft do
            resource :authorization, only: [:create]
          end

          namespace :google do
            resource :authorization, only: [:create]
          end

          namespace :instagram do
            resource :authorization, only: [:create]
          end

          namespace :notion do
            resource :authorization, only: [:create]
          end

          resources :webhooks, only: [:index, :create, :update, :destroy]
          namespace :integrations do
            resources :apps, only: [:index, :show]
            resources :hooks, only: [:show, :create, :update, :destroy] do
              member do
                post :process_event
              end
            end
            resource :slack, only: [:create, :update, :destroy], controller: 'slack' do
              member do
                get :list_all_channels
              end
            end
            resource :dyte, controller: 'dyte', only: [] do
              collection do
                post :create_a_meeting
                post :add_participant_to_meeting
              end
            end
            resource :shopify, controller: 'shopify', only: [:destroy] do
              collection do
                post :auth
                get :orders
              end
            end
            resource :linear, controller: 'linear', only: [] do
              collection do
                delete :destroy
                get :teams
                get :team_entities
                post :create_issue
                post :link_issue
                post :unlink_issue
                get :search_issue
                get :linked_issues
              end
            end
<<<<<<< HEAD
            resource :github, controller: 'github', only: [] do
=======
            resource :notion, controller: 'notion', only: [] do
>>>>>>> b1893c7d
              collection do
                delete :destroy
              end
            end
          end
          resources :working_hours, only: [:update]

          resources :portals do
            member do
              patch :archive
              delete :logo
            end
            resources :categories
            resources :articles do
              post :reorder, on: :collection
            end
          end

          resources :upload, only: [:create]
        end
      end
      # end of account scoped api routes
      # ----------------------------------

      namespace :integrations do
        resources :webhooks, only: [:create]
      end

      resource :profile, only: [:show, :update] do
        delete :avatar, on: :collection
        member do
          post :availability
          post :auto_offline
          put :set_active_account
          post :resend_confirmation
          post :reset_access_token
        end
      end

      resource :notification_subscriptions, only: [:create, :destroy]

      namespace :widget do
        resource :direct_uploads, only: [:create]
        resource :config, only: [:create]
        resources :campaigns, only: [:index]
        resources :events, only: [:create]
        resources :messages, only: [:index, :create, :update]
        resources :conversations, only: [:index, :create] do
          collection do
            post :destroy_custom_attributes
            post :set_custom_attributes
            post :update_last_seen
            post :toggle_typing
            post :transcript
            get  :toggle_status
          end
        end
        resource :contact, only: [:show, :update] do
          collection do
            post :destroy_custom_attributes
            patch :set_user
          end
        end
        resources :inbox_members, only: [:index]
        resources :labels, only: [:create, :destroy]
        namespace :integrations do
          resource :dyte, controller: 'dyte', only: [] do
            collection do
              post :add_participant_to_meeting
            end
          end
        end
      end
    end

    namespace :v2 do
      resources :accounts, only: [:create] do
        scope module: :accounts do
          resources :summary_reports, only: [] do
            collection do
              get :agent
              get :team
              get :inbox
              get :label
            end
          end
          resources :reports, only: [:index] do
            collection do
              get :summary
              get :bot_summary
              get :agents
              get :inboxes
              get :labels
              get :teams
              get :conversations
              get :conversation_traffic
              get :bot_metrics
            end
          end
          resources :live_reports, only: [] do
            collection do
              get :conversation_metrics
              get :grouped_conversation_metrics
            end
          end
        end
      end
    end
  end

  if ChatwootApp.enterprise?
    namespace :enterprise, defaults: { format: 'json' } do
      namespace :api do
        namespace :v1 do
          resources :accounts do
            member do
              post :checkout
              post :subscription
              get :limits
              post :toggle_deletion
            end
          end
        end
      end

      post 'webhooks/stripe', to: 'webhooks/stripe#process_payload'
      post 'webhooks/firecrawl', to: 'webhooks/firecrawl#process_payload'
    end
  end

  # ----------------------------------------------------------------------
  # Routes for platform APIs
  namespace :platform, defaults: { format: 'json' } do
    namespace :api do
      namespace :v1 do
        resources :users, only: [:create, :show, :update, :destroy] do
          member do
            get :login
            post :token
          end
        end
        resources :agent_bots, only: [:index, :create, :show, :update, :destroy] do
          delete :avatar, on: :member
        end
        resources :accounts, only: [:create, :show, :update, :destroy] do
          resources :account_users, only: [:index, :create] do
            collection do
              delete :destroy
            end
          end
        end
      end
    end
  end

  # ----------------------------------------------------------------------
  # Routes for inbox APIs Exposed to contacts
  namespace :public, defaults: { format: 'json' } do
    namespace :api do
      namespace :v1 do
        resources :inboxes do
          scope module: :inboxes do
            resources :contacts, only: [:create, :show, :update] do
              resources :conversations, only: [:index, :create, :show] do
                member do
                  post :toggle_status
                  post :toggle_typing
                  post :update_last_seen
                end

                resources :messages, only: [:index, :create, :update]
              end
            end
          end
        end

        resources :csat_survey, only: [:show, :update]
      end
    end
  end

  get 'hc/:slug', to: 'public/api/v1/portals#show'
  get 'hc/:slug/sitemap.xml', to: 'public/api/v1/portals#sitemap'
  get 'hc/:slug/:locale', to: 'public/api/v1/portals#show'
  get 'hc/:slug/:locale/articles', to: 'public/api/v1/portals/articles#index'
  get 'hc/:slug/:locale/categories', to: 'public/api/v1/portals/categories#index'
  get 'hc/:slug/:locale/categories/:category_slug', to: 'public/api/v1/portals/categories#show'
  get 'hc/:slug/:locale/categories/:category_slug/articles', to: 'public/api/v1/portals/articles#index'
  get 'hc/:slug/articles/:article_slug.png', to: 'public/api/v1/portals/articles#tracking_pixel'
  get 'hc/:slug/articles/:article_slug', to: 'public/api/v1/portals/articles#show'

  # ----------------------------------------------------------------------
  # Used in mailer templates
  resource :app, only: [:index] do
    resources :accounts do
      resources :conversations, only: [:show]
    end
  end

  # ----------------------------------------------------------------------
  # Routes for channel integrations
  mount Facebook::Messenger::Server, at: 'bot'
  get 'webhooks/twitter', to: 'api/v1/webhooks#twitter_crc'
  post 'webhooks/twitter', to: 'api/v1/webhooks#twitter_events'
  post 'webhooks/line/:line_channel_id', to: 'webhooks/line#process_payload'
  post 'webhooks/telegram/:bot_token', to: 'webhooks/telegram#process_payload'
  post 'webhooks/sms/:phone_number', to: 'webhooks/sms#process_payload'
  get 'webhooks/whatsapp/:phone_number', to: 'webhooks/whatsapp#verify'
  post 'webhooks/whatsapp/:phone_number', to: 'webhooks/whatsapp#process_payload'
  get 'webhooks/instagram', to: 'webhooks/instagram#verify'
  post 'webhooks/instagram', to: 'webhooks/instagram#events'

  namespace :twitter do
    resource :callback, only: [:show]
  end

  namespace :linear do
    resource :callback, only: [:show]
  end

  namespace :shopify do
    resource :callback, only: [:show]
  end

  namespace :twilio do
    resources :callback, only: [:create]
    resources :delivery_status, only: [:create]
  end

  namespace :github do
    get :callback, to: 'callbacks#show'
  end

  get 'microsoft/callback', to: 'microsoft/callbacks#show'
  get 'google/callback', to: 'google/callbacks#show'
  get 'instagram/callback', to: 'instagram/callbacks#show'
  get 'notion/callback', to: 'notion/callbacks#show'
  # ----------------------------------------------------------------------
  # Routes for external service verifications
  get '.well-known/assetlinks.json' => 'android_app#assetlinks'
  get '.well-known/apple-app-site-association' => 'apple_app#site_association'
  get '.well-known/microsoft-identity-association.json' => 'microsoft#identity_association'

  # ----------------------------------------------------------------------
  # Internal Monitoring Routes
  require 'sidekiq/web'
  require 'sidekiq/cron/web'

  devise_for :super_admins, path: 'super_admin', controllers: { sessions: 'super_admin/devise/sessions' }
  devise_scope :super_admin do
    get 'super_admin/logout', to: 'super_admin/devise/sessions#destroy'
    namespace :super_admin do
      root to: 'dashboard#index'

      resource :app_config, only: [:show, :create]

      # order of resources affect the order of sidebar navigation in super admin
      resources :accounts, only: [:index, :new, :create, :show, :edit, :update, :destroy] do
        post :seed, on: :member
        post :reset_cache, on: :member
      end
      resources :users, only: [:index, :new, :create, :show, :edit, :update, :destroy] do
        delete :avatar, on: :member, action: :destroy_avatar
      end

      resources :access_tokens, only: [:index, :show]
      resources :installation_configs, only: [:index, :new, :create, :show, :edit, :update]
      resources :agent_bots, only: [:index, :new, :create, :show, :edit, :update, :destroy] do
        delete :avatar, on: :member, action: :destroy_avatar
      end
      resources :platform_apps, only: [:index, :new, :create, :show, :edit, :update, :destroy]
      resource :instance_status, only: [:show]

      resource :settings, only: [:show] do
        get :refresh, on: :collection
      end

      # resources that doesn't appear in primary navigation in super admin
      resources :account_users, only: [:new, :create, :show, :destroy]
    end
    authenticated :super_admin do
      mount Sidekiq::Web => '/monitoring/sidekiq'
    end
  end

  namespace :installation do
    get 'onboarding', to: 'onboarding#index'
    post 'onboarding', to: 'onboarding#create'
  end

  # ---------------------------------------------------------------------
  # Routes for swagger docs
  get '/swagger/*path', to: 'swagger#respond'
  get '/swagger', to: 'swagger#respond'

  # ----------------------------------------------------------------------
  # Routes for testing
  resources :widget_tests, only: [:index] unless Rails.env.production?
end<|MERGE_RESOLUTION|>--- conflicted
+++ resolved
@@ -269,14 +269,13 @@
                 get :linked_issues
               end
             end
-<<<<<<< HEAD
-            resource :github, controller: 'github', only: [] do
-=======
             resource :notion, controller: 'notion', only: [] do
->>>>>>> b1893c7d
               collection do
                 delete :destroy
               end
+            end
+            namespace :integrations do
+              resource :github, only: [:show]
             end
           end
           resources :working_hours, only: [:update]
